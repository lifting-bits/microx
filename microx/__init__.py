#!/usr/bin/env python3
# Copyright (c) 2019 Trail of Bits, Inc., all rights reserved.

import collections
import sys
import struct

from microx_core import Executor # pylint: disable=no-name-in-module


LIST_LIKE = (str, bytes, bytearray, tuple, list)


class Operations(object):
<<<<<<< HEAD
    def convert_to_byte_string(self, data):
        if isinstance(data, int):
            return data.to_bytes(8, byte_order="little")
        return bytes(data)

    def convert_to_integer(self, val):
        if isinstance(val, (str, bytes, bytearray)):
            val = int.from_bytes(val, byteorder="little")
        assert isinstance(val, int)
        return val
=======
    def convert_to_byte(self, byte, for_exe=False):
        if isinstance(byte, LIST_LIKE):
            if isinstance(byte, str):
                byte = ord(byte[0])
            elif isinstance(byte, (bytes, bytearray)):
                byte = byte[0]
            else:
                return self.convert_to_byte(byte[0], for_exe)
        return byte & 0xFF

    def convert_to_byte_string(self, data, for_exe=False):
        if isinstance(data, int):
            data = struct.unpack("BBBBBBBB", struct.pack("<Q", data))

        if for_exe:
            return bytes(self.convert_to_byte(b, True) for b in data)
        else:
            return tuple(self.convert_to_byte(b, False) for b in data)

    def convert_to_big_integer(self, data, for_exe=False):
        val = int(0)
        for b in reversed(data):
            val = (val << 8) | self.convert_to_byte(b, for_exe)
        return val

    def convert_to_integer(self, val, for_exe=False):
        if isinstance(val, str):
            if 1 == len(val):
                val = ord(val)
            elif 2 == len(val):
                val = struct.unpack("<H", val)[0]
            elif 4 == len(val):
                val = struct.unpack("<I", val)[0]
            elif 8 == len(val):
                val = struct.unpack("<Q", val)[0]

        elif isinstance(val, LIST_LIKE):
            val = self.convert_to_byte_string(val, for_exe)
            val = self.convert_to_big_integer(val, for_exe)

        if for_exe:
            assert isinstance(val, int)

        return val


class ProxyOperations(Operations):
    def __init__(self, next):
        self._next = next

    def convert_to_byte(self, byte, for_exe=False):
        return self._next.convert_to_byte(byte, for_exe)

    def convert_to_byte_string(self, data, for_exe=False):
        return self._next.convert_to_byte_string(data, for_exe)

    def convert_to_big_integer(self, data, for_exe=False):
        return self._next.convert_to_big_integer(data, for_exe)

    def convert_to_integer(self, val, for_exe=False):
        return self._next.convert_to_integer(val, for_exe)
>>>>>>> a6de1037


class MemoryAccessException(Exception):
    pass


class MemoryMap(object):
<<<<<<< HEAD
    def __init__(self, mapname=None):
        if mapname is None:
            # Default to a sane-ish map name
            self.__name = "map_{:08x}-{:08x}".format(self.base(), self.limit())
        else:
            # Assume they picked a sane name
            self.__name = mapname

    def get_name(self):
        return self.__name

    def set_name(self, value):
        self.__name = value

    def del_name(self):
        del self.__name

    name = property(get_name, set_name, del_name, "This mapping's human readable name")

    def can_read(self, byte_addr):
        return False

    def can_write(self, byte_addr):
        return False

    def can_execute(self, byte_addr):
        return False

    def base(self):
        return 0

    def limit(self):
        return 0

    def load_byte(self, addr):
        raise MemoryAccessException("Can't load byte from address {:08x}".format(addr))

    def load_word(self, addr):
        raise MemoryAccessException("Can't load word from address {:08x}".format(addr))

    def load_dword(self, addr):
        raise MemoryAccessException("Can't load dword from address {:08x}".format(addr))

    def load_qword(self, addr):
        raise MemoryAccessException("Can't load qword from address {:08x}".format(addr))

    def load_bytes(self, addr, num_bytes):
        raise MemoryAccessException(
            "Can't load {} bytes from address {:08x}".format(num_bytes, addr)
        )

    def store_byte(self, addr, val):
        raise MemoryAccessException("Can't store byte to address {:08x}".format(addr))

    def store_word(self, addr, val):
        raise MemoryAccessException("Can't store word to address {:08x}".format(addr))

    def store_dword(self, addr, val):
        raise MemoryAccessException("Can't store dword to address {:08x}".format(addr))

    def store_qword(self, addr, val):
        raise MemoryAccessException("Can't store qword to address {:08x}".format(addr))

    def store_bytes(self, addr, data):
        raise MemoryAccessException(
            "Can't store {} bytes to address {:08x}".format(len(data), addr)
        )


class ProxyMemoryMap(MemoryMap):
    def __init__(self, next, mapname=None):
        super(ProxyMemoryMap, self).__init__(mapname)
        self._next = next

    def can_read(self, byte_addr):
        return self._next.can_read(byte_addr)

    def can_write(self, byte_addr):
        return self._next.can_write(byte_addr)

    def can_execute(self, byte_addr):
        return self._next.can_execute(byte_addr)

    def base(self):
        return self._next.base()

    def limit(self):
        return self._next.limit()

    def load_byte(self, addr):
        return self._next.load_byte(addr)

    def load_word(self, addr):
        return self._next.load_word(addr)

    def load_dword(self, addr):
        return self._next.load_dword(addr)

    def load_qword(self, addr):
        return self._next.load_qword(addr)

    def load_bytes(self, addr, num_bytes):
        return self._next.load_bytes(addr, num_bytes)
=======
    def addresses(self):
        i = 0
        base = self.base()
        limit = self.limit()
        while (base + i) < limit:
            yield base + i
            i += 1

    def can_read(self, byte_addr):
        return False

    def can_write(self, byte_addr):
        return False

    def can_execute(self, byte_addr):
        return False

    def base(self):
        return 0

    def limit(self):
        return 0

    def load_byte(self, addr):
        raise MemoryAccessException("Can't load byte from address {:08x}".format(addr))

    def load_word(self, addr):
        raise MemoryAccessException("Can't load word from address {:08x}".format(addr))

    def load_dword(self, addr):
        raise MemoryAccessException("Can't load dword from address {:08x}".format(addr))

    def load_qword(self, addr):
        raise MemoryAccessException("Can't load qword from address {:08x}".format(addr))

    def load_bytes(self, addr, num_bytes):
        raise MemoryAccessException(
            "Can't load {} bytes from address {:08x}".format(num_bytes, addr)
        )

    def store_byte(self, addr, val):
        raise MemoryAccessException("Can't store byte to address {:08x}".format(addr))

    def store_word(self, addr, val):
        raise MemoryAccessException("Can't store word to address {:08x}".format(addr))

    def store_dword(self, addr, val):
        raise MemoryAccessException("Can't store dword to address {:08x}".format(addr))

    def store_qword(self, addr, val):
        raise MemoryAccessException("Can't store qword to address {:08x}".format(addr))

    def store_bytes(self, addr, data):
        raise MemoryAccessException(
            "Can't store {} bytes to address {:08x}".format(len(data), addr)
        )


class ProxyMemoryMap(MemoryMap):
    def __init__(self, next):
        self._next = next

    def can_read(self, byte_addr):
        return self._next.can_read(byte_addr)

    def can_write(self, byte_addr):
        return self._next.can_write(byte_addr)

    def can_execute(self, byte_addr):
        return self._next.can_execute(byte_addr)

    def base(self):
        return self._next.base()

    def limit(self):
        return self._next.limit()

    def load_byte(self, addr):
        return self._next.load_byte(addr)

    def load_word(self, addr):
        return self._next.load_word(addr)

    def load_dword(self, addr):
        return self._next.load_dword(addr)

    def load_qword(self, addr):
        return self._next.load_qword(addr)

    def load_bytes(self, addr, num_bytes):
        return self._next.load_bytes(addr, num_bytes)

    def store_byte(self, addr, val):
        return self._next.store_byte(addr, val)

    def store_word(self, addr, val):
        return self._next.store_word(addr, val)

    def store_dword(self, addr, val):
        return self._next.store_dword(addr, val)

    def store_qword(self, addr, val):
        return self._next.store_qword(addr, val)

    def store_bytes(self, addr, data):
        return self._next.store_bytes(addr, data)
>>>>>>> a6de1037

    def store_byte(self, addr, val):
        return self._next.store_byte(addr, val)

<<<<<<< HEAD
    def store_word(self, addr, val):
        return self._next.store_word(addr, val)

    def store_dword(self, addr, val):
        return self._next.store_dword(addr, val)

    def store_qword(self, addr, val):
        return self._next.store_qword(addr, val)

    def store_bytes(self, addr, data):
        return self._next.store_bytes(addr, data)


class PermissionedMemoryMap(MemoryMap):
    def __init__(
        self,
        ops,
        base,
        limit,
        can_read=True,
        can_write=True,
        can_execute=False,
        mapname=None,
    ):
        assert base < limit
        self._ops = ops
        self._base = base
        self._limit = limit
        self._can_read = can_read
        self._can_write = can_write
        self._can_execute = can_execute
        super(PermissionedMemoryMap, self).__init__(mapname)

    def can_read(self, byte_addr):
        return self._can_read and self._base <= byte_addr < self._limit

    def can_write(self, byte_addr):
        return self._can_write and self._base <= byte_addr < self._limit

    def can_execute(self, byte_addr):
        return self._can_execute and self._base <= byte_addr < self._limit

    def base(self):
        return self._base

=======
class PermissionedMemoryMap(MemoryMap):
    def __init__(
        self, ops, base, limit, can_read=True, can_write=True, can_execute=False
    ):
        assert base < limit
        self._ops = ops
        self._base = base
        self._limit = limit
        self._can_read = can_read
        self._can_write = can_write
        self._can_execute = can_execute

    def can_read(self, byte_addr):
        return self._can_read and self._base <= byte_addr < self._limit

    def can_write(self, byte_addr):
        return self._can_write and self._base <= byte_addr < self._limit

    def can_execute(self, byte_addr):
        return self._can_execute and self._base <= byte_addr < self._limit

    def base(self):
        return self._base

>>>>>>> a6de1037
    def limit(self):
        return self._limit


class ArrayMemoryMap(PermissionedMemoryMap):
    def __init__(
        self, ops, base, limit, can_read=True, can_write=True, can_execute=False
    ):
        super(ArrayMemoryMap, self).__init__(
            ops, base, limit, can_read, can_write, can_execute
        )
        self._data = [0] * (limit - base)

    def load_byte(self, addr):
        offset = addr - self._base
<<<<<<< HEAD
        return self._ops.convert_to_byte_string(self._data[offset : (offset + 1)])

    def load_word(self, addr):
        offset = addr - self._base
        return self._ops.convert_to_byte_string(self._data[offset : (offset + 2)])

    def load_dword(self, addr):
        offset = addr - self._base
        return self._ops.convert_to_byte_string(self._data[offset : (offset + 4)])

    def load_qword(self, addr):
        offset = addr - self._base
        return self._ops.convert_to_byte_string(self._data[offset : (offset + 8)])
=======
        return self._data[offset : (offset + 1)]

    def load_word(self, addr):
        offset = addr - self._base
        return self._data[offset : (offset + 2)]

    def load_dword(self, addr):
        offset = addr - self._base
        return self._data[offset : (offset + 4)]

    def load_qword(self, addr):
        offset = addr - self._base
        return self._data[offset : (offset + 8)]
>>>>>>> a6de1037

    def load_bytes(self, addr, num_bytes):
        offset = addr - self._base
        return self._data[offset : (offset + num_bytes)]

    def store_byte(self, addr, data):
<<<<<<< HEAD
        data = self._ops.convert_to_byte_string(data)
        self.store_bytes(addr, data[:1])

    def store_word(self, addr, data):
        data = self._ops.convert_to_byte_string(data)
        self.store_bytes(addr, data[:2])

    def store_dword(self, addr, data):
        data = self._ops.convert_to_byte_string(data)
        self.store_bytes(addr, data[:4])

    def store_qword(self, addr, data):
        data = self._ops.convert_to_byte_string(data)
        self.store_bytes(addr, data[:8])

    def store_bytes(self, addr, data):
        offset = addr - self._base
=======
        if isinstance(data, LIST_LIKE):
            self.store_bytes(addr, data[:1])
        else:
            self.store_bytes(addr, data)

    def store_word(self, addr, data):
        if isinstance(data, LIST_LIKE):
            self.store_bytes(addr, data[:2])
        else:
            self.store_bytes(addr, data)

    def store_dword(self, addr, data):
        if isinstance(data, LIST_LIKE):
            self.store_bytes(addr, data[:4])
        else:
            self.store_bytes(addr, data)

    def store_qword(self, addr, data):
        if isinstance(data, LIST_LIKE):
            self.store_bytes(addr, data[:8])
        else:
            self.store_bytes(addr, data)

    def store_bytes(self, addr, data):
        offset = addr - self._base
        if not isinstance(data, LIST_LIKE):
            data = self._ops.convert_to_byte_string(data)
>>>>>>> a6de1037
        for b in data:
            if isinstance(b, str):
                b = ord(b)
            self._data[offset] = b
            offset += 1
<<<<<<< HEAD
=======


class Memory(object):
    MEM_HINT_READ_ONLY = 0
    MEM_HINT_READ_EXECUTABLE = 1
    MEM_HINT_WRITE_ONLY = 2
    MEM_HINT_READ_WRITE = 3
    MEM_HINT_ADDRESS_GEN = 4

    def __init__(self, ops, address_size, page_shift=12):
        assert address_size in (32, 64)
        assert 0 < page_shift < 32
        self._ops = ops
        self._address_size = address_size
        self._address_mask = (1 << self._address_size) - 1
        self._page_shift = page_shift
        self._memory_maps = collections.defaultdict(MemoryMap)

    def _find_map(self, byte_addr):
        return self._memory_maps[(byte_addr & self._address_mask) >> self._page_shift]

    def _crosses_pages(self, addr, num_bytes):
        mmap = self._find_map(addr)
        i = 1
        while i < num_bytes:
            if self._find_map(addr + i) != mmap:
                return True
            i += 1
        return False

    def address_size_bits(self):
        return self._address_size

    def add_map(self, mmap):
        assert isinstance(mmap, MemoryMap)
        base, limit = mmap.base(), mmap.limit()
        assert ((base >> self._page_shift) << self._page_shift) == base
        while base < limit:
            self._memory_maps[(base & self._address_mask) >> self._page_shift] = mmap
            base += 1 << self._page_shift

    def can_read(self, byte_addr):
        return self._find_map(byte_addr).can_read(byte_addr)

    def can_write(self, byte_addr):
        return self._find_map(byte_addr).can_write(byte_addr)

    def can_execute(self, byte_addr):
        return self._find_map(byte_addr).can_execute(byte_addr)

    def load(self, addr, num_bytes):
        if num_bytes in (1, 2, 4, 8) and not self._crosses_pages(addr, num_bytes):
            if 1 == num_bytes:
                return self._find_map(addr).load_byte(addr)
            elif 2 == num_bytes:
                return self._find_map(addr).load_word(addr)
            elif 4 == num_bytes:
                return self._find_map(addr).load_dword(addr)
            else:
                return self._find_map(addr).load_qword(addr)
        else:
            reads = []
            i = 0
            while i < num_bytes:
                byte_addr = addr + i
                i += 1
                reads.append(self._find_map(byte_addr).load_bytes(byte_addr, 1)[0])
            return reads

    def store(self, addr, data):
        num_bytes = len(data)
        if num_bytes in (1, 2, 4, 8) and not self._crosses_pages(addr, num_bytes):
            if 1 == num_bytes:
                self._find_map(addr).store_byte(addr, data)
            elif 2 == num_bytes:
                self._find_map(addr).store_word(addr, data)
            elif 4 == num_bytes:
                self._find_map(addr).store_dword(addr, data)
            else:
                self._find_map(addr).store_qword(addr, data)
        else:
            i = 0
            while i < num_bytes:
                byte_addr = addr + i
                self._find_map(byte_addr).store_bytes(byte_addr, data[i : i + 1])
                i += 1


class Thread(object):
    REG_HINT_NONE = 0
    REG_HINT_GENERAL = 1
    REG_HINT_PROGRAM_COUNTER = 2
    REG_HINT_CONDITION_CODE = 3
    REG_HINT_WRITE_BACK = 4
    REG_HINT_MEMORY_BASE_ADDRESS = 5
    REG_HINT_MEMORY_INDEX_ADDRESS = 6
    REG_HINT_MEMORY_SEGMENT_ADDRESS = 7

    def __init__(self, ops):
        self._ops = ops

    def read_register(self, reg_name, hint):
        raise Exception("Abstract")

    def write_register(self, reg_name, value):
        raise Exception("Abstract")

    def read_fpu(self):
        raise Exception("Abstract")

    def write_fpu(self, new_fpu_data):
        raise Exception("Abstract")

>>>>>>> a6de1037

class EmptyThread(Thread):
    def __init__(self, ops):
        super(EmptyThread, self).__init__(ops)
        self._regs = collections.defaultdict(int)
        self._fpu_data = b"\0" * 512

<<<<<<< HEAD
class Memory(object):
    def __init__(self, ops, address_size, page_shift=12):
        assert address_size in (32, 64)
        assert 0 < page_shift < 32
        self._ops = ops
        self._address_size = address_size
        self._address_mask = (1 << self._address_size) - 1
        self._page_shift = page_shift
        self._memory_maps = collections.defaultdict(MemoryMap)

    def find_maps_by_name(self, map_name):

        found_maps = set()
        # TODO(artem): This iterates over every page in the
        # memory map we have. This is wasteful since there
        # are much fewer unique maps. We can try keeping track
        # of unique maps as we add them, and disallow overlapping maps
        for (k, v) in self._memory_maps.items():
            if map_name == v.name:
                found_maps.add(v)

        return found_maps

    def _find_map(self, byte_addr):
        return self._memory_maps[(byte_addr & self._address_mask) >> self._page_shift]

    def _crosses_pages(self, addr, num_bytes):
        mmap = self._find_map(addr)
        i = 1
        while i < num_bytes:
            if self._find_map(addr + i) != mmap:
                return True
            i += 1
        return False

    def address_size_bits(self):
        return self._address_size

    def add_map(self, mmap):
        base, limit = mmap.base(), mmap.limit()
        assert ((base >> self._page_shift) << self._page_shift) == base
        while base < limit:
            self._memory_maps[(base & self._address_mask) >> self._page_shift] = mmap
            base += 1 << self._page_shift

    def can_read(self, byte_addr):
        return self._find_map(byte_addr).can_read(byte_addr)

    def can_write(self, byte_addr):
        return self._find_map(byte_addr).can_write(byte_addr)

    def can_execute(self, byte_addr):
        return self._find_map(byte_addr).can_execute(byte_addr)

    def load(self, addr, num_bytes):
        if num_bytes in (1, 2, 4, 8) and not self._crosses_pages(addr, num_bytes):
            if 1 == num_bytes:
                return self._find_map(addr).load_byte(addr)
            elif 2 == num_bytes:
                return self._find_map(addr).load_word(addr)
            elif 4 == num_bytes:
                return self._find_map(addr).load_dword(addr)
            else:
                return self._find_map(addr).load_qword(addr)
        else:
            reads = []
            i = 0
            while i < num_bytes:
                byte_addr = addr + i
                i += 1
                reads.append(self._find_map(byte_addr).load_bytes(byte_addr, 1)[0])
            return self._ops.convert_to_byte_string(reads)

    def store(self, addr, data):
        num_bytes = len(data)
        if num_bytes in (1, 2, 4, 8) and not self._crosses_pages(addr, num_bytes):
            if 1 == num_bytes:
                self._find_map(addr).store_byte(addr, data)
            elif 2 == num_bytes:
                self._find_map(addr).store_word(addr, data)
            elif 4 == num_bytes:
                self._find_map(addr).store_dword(addr, data)
            else:
                self._find_map(addr).store_qword(addr, data)
        else:
            i = 0
            while i < num_bytes:
                byte_addr = addr + i
                self._find_map(byte_addr).store_bytes(byte_addr, data[i : i + 1])
                i += 1
=======
    def read_register(self, reg_name, hint):
        return self._regs[reg_name]
>>>>>>> a6de1037

    def write_register(self, reg_name, value):
        self._regs[reg_name] = value

    def read_fpu(self):
        return self._fpu_data

    def write_fpu(self, new_fpu_data):
        self._fpu_data = new_fpu_data

<<<<<<< HEAD
class Thread(object):
    REG_HINT_NONE = 0
    REG_HINT_GENERAL = 1
    REG_HINT_PROGRAM_COUNTER = 2
    REG_HINT_CONDITION_CODE = 3
    REG_HINT_WRITE_BACK = 4
    REG_HINT_MEMORY_BASE_ADDRESS = 5
    REG_HINT_MEMORY_INDEX_ADDRESS = 6
    REG_HINT_MEMORY_SEGMENT_ADDRESS = 7

    def __init__(self, ops):
        self._regs = collections.defaultdict(int)
        self._fpu_data = b"\0" * 512
        self._ops = ops

    def read_register(self, reg_name, hint):
        return self._regs[reg_name]

    def write_register(self, reg_name, value):
        self._regs[reg_name] = value

    def read_fpu(self):
        return self._fpu_data

    def write_fpu(self, new_fpu_data):
        self._fpu_data = new_fpu_data


class Process(Executor):
    MEM_HINT_READ_ONLY = 0
    MEM_HINT_READ_EXECUTABLE = 1
    MEM_HINT_WRITE_ONLY = 2
    MEM_HINT_READ_WRITE = 3
    MEM_HINT_ADDRESS_GEN = 4

    MEM_READ_HINTS = (MEM_HINT_READ_ONLY, MEM_HINT_READ_EXECUTABLE, MEM_HINT_READ_WRITE)

    MEM_WRITE_HINTS = (MEM_HINT_WRITE_ONLY, MEM_HINT_READ_WRITE)

    MEM_EXEC_HINTS = (MEM_HINT_READ_EXECUTABLE,)
=======

class ProxyThread(Thread):
    def __init__(self, next):
        super(ProxyThread, self).__init__(next._ops)
        assert isinstance(next, Thread)
        self._next = next

    def read_register(self, reg_name, hint):
        return self._next.read_register(reg_name, hint)

    def write_register(self, reg_name, value):
        return self._next.write_register(reg_name, value)

    def read_fpu(self):
        return self._next.read_fpu()

    def write_fpu(self, new_fpu_data):
        return self._next.write_fpu(new_fpu_data)


class Process(Executor):
    MEM_READ_HINTS = (
        Memory.MEM_HINT_READ_ONLY,
        Memory.MEM_HINT_READ_EXECUTABLE,
        Memory.MEM_HINT_READ_WRITE,
    )

    MEM_WRITE_HINTS = (Memory.MEM_HINT_WRITE_ONLY, Memory.MEM_HINT_READ_WRITE)

    MEM_EXEC_HINTS = (Memory.MEM_HINT_READ_EXECUTABLE,)
>>>>>>> a6de1037

    def __init__(self, ops, memory):
        assert isinstance(memory, Memory)
        super(Process, self).__init__(memory.address_size_bits())
        self._memory = memory
        self._thread = None
        self._ops = ops

    def execute(self, thread, max_num_instructions=1):
        assert 0 < max_num_instructions
        assert isinstance(thread, Thread)

        self._thread = thread
        try:
            super(Process, self).execute(max_num_instructions)
        finally:
            self._thread = None

    def read_register(self, reg_name, hint):
<<<<<<< HEAD
        return self._thread.read_register(reg_name, hint)
=======
        return self._ops.convert_to_integer(
            self._thread.read_register(reg_name, hint), for_exe=True
        )
>>>>>>> a6de1037

    def write_register(self, reg_name, val):
        self._thread.write_register(reg_name, self._ops.convert_to_integer(val))

    def compute_address(self, seg_name, base_addr, index, scale, disp, size, hint):
        seg_base = 0
<<<<<<< HEAD
        if hint != self.MEM_HINT_ADDRESS_GEN:
            seg_base = self._ops.convert_to_integer(
                self.read_register(
                    "{}_BASE".format(seg_name), Thread.REG_HINT_MEMORY_SEGMENT_ADDRESS
                )
=======
        if hint != Memory.MEM_HINT_ADDRESS_GEN:
            seg_base = self.read_register(
                "{}_BASE".format(seg_name), Thread.REG_HINT_MEMORY_SEGMENT_ADDRESS
>>>>>>> a6de1037
            )
            seg_base = seg_base & self._memory._address_mask
        return seg_base + base_addr + (index * scale) + disp

    def read_memory(self, addr, num_bytes, hint):
        check_read = hint in self.MEM_READ_HINTS
        check_write = hint in self.MEM_WRITE_HINTS
        check_exec = hint in self.MEM_EXEC_HINTS

        # Check permissions
        i = 0
        while i < num_bytes:
            byte_addr = addr + i
            i += 1

            if check_read:
                if not self._memory.can_read(byte_addr):
                    raise MemoryAccessException(
                        "Address {:08x} is not readable".format(byte_addr)
                    )

            if check_write:
                if not self._memory.can_write(byte_addr):
                    raise MemoryAccessException(
                        "Address {:08x} is not writable".format(byte_addr)
                    )

            if check_exec:
                if not self._memory.can_execute(byte_addr):
                    raise MemoryAccessException(
                        "Address {:08x} is not executable".format(byte_addr)
                    )
<<<<<<< HEAD
        return self._memory.load(addr, num_bytes)

    def write_memory(self, addr, data):
=======

        return self._ops.convert_to_byte_string(
            self._memory.load(addr, num_bytes), for_exe=True
        )

    def write_memory(self, addr, data):
        data = self._ops.convert_to_byte_string(data)
>>>>>>> a6de1037
        self._memory.store(addr, data)

    # The FPU is treated as an opaque blob of memory.
    def read_fpu(self):
<<<<<<< HEAD
        return self._thread.read_fpu()

    def write_fpu(self, fpu):
        self._thread.write_fpu(fpu)
=======
        return self._ops.convert_to_byte_string(self._thread.read_fpu(), for_exe=True)

    def write_fpu(self, fpu):
        self._thread.write_fpu(self._ops.convert_to_byte_string(fpu, for_exe=True))
>>>>>>> a6de1037
<|MERGE_RESOLUTION|>--- conflicted
+++ resolved
@@ -5,25 +5,27 @@
 import sys
 import struct
 
-from microx_core import Executor # pylint: disable=no-name-in-module
-
+from microx_core import Executor  # pylint: disable=no-name-in-module
 
 LIST_LIKE = (str, bytes, bytearray, tuple, list)
 
 
 class Operations(object):
-<<<<<<< HEAD
-    def convert_to_byte_string(self, data):
+    def convert_to_byte_string(self, data, for_exe=False):
         if isinstance(data, int):
-            return data.to_bytes(8, byte_order="little")
-        return bytes(data)
-
-    def convert_to_integer(self, val):
+            data = data.to_bytes(8, byte_order="little")
+
+        if for_exe:
+            return bytes(data)
+        else:
+            return tuple(data)
+
+    def convert_to_integer(self, val, for_exe=False):
         if isinstance(val, (str, bytes, bytearray)):
             val = int.from_bytes(val, byteorder="little")
         assert isinstance(val, int)
         return val
-=======
+
     def convert_to_byte(self, byte, for_exe=False):
         if isinstance(byte, LIST_LIKE):
             if isinstance(byte, str):
@@ -34,41 +36,6 @@
                 return self.convert_to_byte(byte[0], for_exe)
         return byte & 0xFF
 
-    def convert_to_byte_string(self, data, for_exe=False):
-        if isinstance(data, int):
-            data = struct.unpack("BBBBBBBB", struct.pack("<Q", data))
-
-        if for_exe:
-            return bytes(self.convert_to_byte(b, True) for b in data)
-        else:
-            return tuple(self.convert_to_byte(b, False) for b in data)
-
-    def convert_to_big_integer(self, data, for_exe=False):
-        val = int(0)
-        for b in reversed(data):
-            val = (val << 8) | self.convert_to_byte(b, for_exe)
-        return val
-
-    def convert_to_integer(self, val, for_exe=False):
-        if isinstance(val, str):
-            if 1 == len(val):
-                val = ord(val)
-            elif 2 == len(val):
-                val = struct.unpack("<H", val)[0]
-            elif 4 == len(val):
-                val = struct.unpack("<I", val)[0]
-            elif 8 == len(val):
-                val = struct.unpack("<Q", val)[0]
-
-        elif isinstance(val, LIST_LIKE):
-            val = self.convert_to_byte_string(val, for_exe)
-            val = self.convert_to_big_integer(val, for_exe)
-
-        if for_exe:
-            assert isinstance(val, int)
-
-        return val
-
 
 class ProxyOperations(Operations):
     def __init__(self, next):
@@ -80,12 +47,8 @@
     def convert_to_byte_string(self, data, for_exe=False):
         return self._next.convert_to_byte_string(data, for_exe)
 
-    def convert_to_big_integer(self, data, for_exe=False):
-        return self._next.convert_to_big_integer(data, for_exe)
-
     def convert_to_integer(self, val, for_exe=False):
         return self._next.convert_to_integer(val, for_exe)
->>>>>>> a6de1037
 
 
 class MemoryAccessException(Exception):
@@ -93,7 +56,6 @@
 
 
 class MemoryMap(object):
-<<<<<<< HEAD
     def __init__(self, mapname=None):
         if mapname is None:
             # Default to a sane-ish map name
@@ -113,91 +75,6 @@
 
     name = property(get_name, set_name, del_name, "This mapping's human readable name")
 
-    def can_read(self, byte_addr):
-        return False
-
-    def can_write(self, byte_addr):
-        return False
-
-    def can_execute(self, byte_addr):
-        return False
-
-    def base(self):
-        return 0
-
-    def limit(self):
-        return 0
-
-    def load_byte(self, addr):
-        raise MemoryAccessException("Can't load byte from address {:08x}".format(addr))
-
-    def load_word(self, addr):
-        raise MemoryAccessException("Can't load word from address {:08x}".format(addr))
-
-    def load_dword(self, addr):
-        raise MemoryAccessException("Can't load dword from address {:08x}".format(addr))
-
-    def load_qword(self, addr):
-        raise MemoryAccessException("Can't load qword from address {:08x}".format(addr))
-
-    def load_bytes(self, addr, num_bytes):
-        raise MemoryAccessException(
-            "Can't load {} bytes from address {:08x}".format(num_bytes, addr)
-        )
-
-    def store_byte(self, addr, val):
-        raise MemoryAccessException("Can't store byte to address {:08x}".format(addr))
-
-    def store_word(self, addr, val):
-        raise MemoryAccessException("Can't store word to address {:08x}".format(addr))
-
-    def store_dword(self, addr, val):
-        raise MemoryAccessException("Can't store dword to address {:08x}".format(addr))
-
-    def store_qword(self, addr, val):
-        raise MemoryAccessException("Can't store qword to address {:08x}".format(addr))
-
-    def store_bytes(self, addr, data):
-        raise MemoryAccessException(
-            "Can't store {} bytes to address {:08x}".format(len(data), addr)
-        )
-
-
-class ProxyMemoryMap(MemoryMap):
-    def __init__(self, next, mapname=None):
-        super(ProxyMemoryMap, self).__init__(mapname)
-        self._next = next
-
-    def can_read(self, byte_addr):
-        return self._next.can_read(byte_addr)
-
-    def can_write(self, byte_addr):
-        return self._next.can_write(byte_addr)
-
-    def can_execute(self, byte_addr):
-        return self._next.can_execute(byte_addr)
-
-    def base(self):
-        return self._next.base()
-
-    def limit(self):
-        return self._next.limit()
-
-    def load_byte(self, addr):
-        return self._next.load_byte(addr)
-
-    def load_word(self, addr):
-        return self._next.load_word(addr)
-
-    def load_dword(self, addr):
-        return self._next.load_dword(addr)
-
-    def load_qword(self, addr):
-        return self._next.load_qword(addr)
-
-    def load_bytes(self, addr, num_bytes):
-        return self._next.load_bytes(addr, num_bytes)
-=======
     def addresses(self):
         i = 0
         base = self.base()
@@ -293,23 +170,6 @@
     def store_byte(self, addr, val):
         return self._next.store_byte(addr, val)
 
-    def store_word(self, addr, val):
-        return self._next.store_word(addr, val)
-
-    def store_dword(self, addr, val):
-        return self._next.store_dword(addr, val)
-
-    def store_qword(self, addr, val):
-        return self._next.store_qword(addr, val)
-
-    def store_bytes(self, addr, data):
-        return self._next.store_bytes(addr, data)
->>>>>>> a6de1037
-
-    def store_byte(self, addr, val):
-        return self._next.store_byte(addr, val)
-
-<<<<<<< HEAD
     def store_word(self, addr, val):
         return self._next.store_word(addr, val)
 
@@ -355,32 +215,6 @@
     def base(self):
         return self._base
 
-=======
-class PermissionedMemoryMap(MemoryMap):
-    def __init__(
-        self, ops, base, limit, can_read=True, can_write=True, can_execute=False
-    ):
-        assert base < limit
-        self._ops = ops
-        self._base = base
-        self._limit = limit
-        self._can_read = can_read
-        self._can_write = can_write
-        self._can_execute = can_execute
-
-    def can_read(self, byte_addr):
-        return self._can_read and self._base <= byte_addr < self._limit
-
-    def can_write(self, byte_addr):
-        return self._can_write and self._base <= byte_addr < self._limit
-
-    def can_execute(self, byte_addr):
-        return self._can_execute and self._base <= byte_addr < self._limit
-
-    def base(self):
-        return self._base
-
->>>>>>> a6de1037
     def limit(self):
         return self._limit
 
@@ -396,21 +230,6 @@
 
     def load_byte(self, addr):
         offset = addr - self._base
-<<<<<<< HEAD
-        return self._ops.convert_to_byte_string(self._data[offset : (offset + 1)])
-
-    def load_word(self, addr):
-        offset = addr - self._base
-        return self._ops.convert_to_byte_string(self._data[offset : (offset + 2)])
-
-    def load_dword(self, addr):
-        offset = addr - self._base
-        return self._ops.convert_to_byte_string(self._data[offset : (offset + 4)])
-
-    def load_qword(self, addr):
-        offset = addr - self._base
-        return self._ops.convert_to_byte_string(self._data[offset : (offset + 8)])
-=======
         return self._data[offset : (offset + 1)]
 
     def load_word(self, addr):
@@ -424,32 +243,12 @@
     def load_qword(self, addr):
         offset = addr - self._base
         return self._data[offset : (offset + 8)]
->>>>>>> a6de1037
 
     def load_bytes(self, addr, num_bytes):
         offset = addr - self._base
         return self._data[offset : (offset + num_bytes)]
 
     def store_byte(self, addr, data):
-<<<<<<< HEAD
-        data = self._ops.convert_to_byte_string(data)
-        self.store_bytes(addr, data[:1])
-
-    def store_word(self, addr, data):
-        data = self._ops.convert_to_byte_string(data)
-        self.store_bytes(addr, data[:2])
-
-    def store_dword(self, addr, data):
-        data = self._ops.convert_to_byte_string(data)
-        self.store_bytes(addr, data[:4])
-
-    def store_qword(self, addr, data):
-        data = self._ops.convert_to_byte_string(data)
-        self.store_bytes(addr, data[:8])
-
-    def store_bytes(self, addr, data):
-        offset = addr - self._base
-=======
         if isinstance(data, LIST_LIKE):
             self.store_bytes(addr, data[:1])
         else:
@@ -477,17 +276,60 @@
         offset = addr - self._base
         if not isinstance(data, LIST_LIKE):
             data = self._ops.convert_to_byte_string(data)
->>>>>>> a6de1037
         for b in data:
             if isinstance(b, str):
                 b = ord(b)
             self._data[offset] = b
             offset += 1
-<<<<<<< HEAD
-=======
+
+
+class Thread(object):
+    REG_HINT_NONE = 0
+    REG_HINT_GENERAL = 1
+    REG_HINT_PROGRAM_COUNTER = 2
+    REG_HINT_CONDITION_CODE = 3
+    REG_HINT_WRITE_BACK = 4
+    REG_HINT_MEMORY_BASE_ADDRESS = 5
+    REG_HINT_MEMORY_INDEX_ADDRESS = 6
+    REG_HINT_MEMORY_SEGMENT_ADDRESS = 7
+
+    def __init__(self, ops):
+        self._ops = ops
+
+    def read_register(self, reg_name, hint):
+        raise Exception("Abstract")
+
+    def write_register(self, reg_name, value):
+        raise Exception("Abstract")
+
+    def read_fpu(self):
+        raise Exception("Abstract")
+
+    def write_fpu(self, new_fpu_data):
+        raise Exception("Abstract")
+
+
+class EmptyThread(Thread):
+    def __init__(self, ops):
+        super(EmptyThread, self).__init__(ops)
+        self._regs = collections.defaultdict(int)
+        self._fpu_data = b"\0" * 512
+
+    def read_register(self, reg_name, hint):
+        return self._regs[reg_name]
+
+    def write_register(self, reg_name, value):
+        self._regs[reg_name] = value
+
+    def read_fpu(self):
+        return self._fpu_data
+
+    def write_fpu(self, new_fpu_data):
+        self._fpu_data = new_fpu_data
 
 
 class Memory(object):
+
     MEM_HINT_READ_ONLY = 0
     MEM_HINT_READ_EXECUTABLE = 1
     MEM_HINT_WRITE_ONLY = 2
@@ -503,6 +345,19 @@
         self._page_shift = page_shift
         self._memory_maps = collections.defaultdict(MemoryMap)
 
+    def find_maps_by_name(self, map_name):
+
+        found_maps = set()
+        # TODO(artem): This iterates over every page in the
+        # memory map we have. This is wasteful since there
+        # are much fewer unique maps. We can try keeping track
+        # of unique maps as we add them, and disallow overlapping maps
+        for (k, v) in self._memory_maps.items():
+            if map_name == v.name:
+                found_maps.add(v)
+
+        return found_maps
+
     def _find_map(self, byte_addr):
         return self._memory_maps[(byte_addr & self._address_mask) >> self._page_shift]
 
@@ -519,7 +374,6 @@
         return self._address_size
 
     def add_map(self, mmap):
-        assert isinstance(mmap, MemoryMap)
         base, limit = mmap.base(), mmap.limit()
         assert ((base >> self._page_shift) << self._page_shift) == base
         while base < limit:
@@ -552,7 +406,7 @@
                 byte_addr = addr + i
                 i += 1
                 reads.append(self._find_map(byte_addr).load_bytes(byte_addr, 1)[0])
-            return reads
+            return self._ops.convert_to_byte_string(reads)
 
     def store(self, addr, data):
         num_bytes = len(data)
@@ -573,187 +427,6 @@
                 i += 1
 
 
-class Thread(object):
-    REG_HINT_NONE = 0
-    REG_HINT_GENERAL = 1
-    REG_HINT_PROGRAM_COUNTER = 2
-    REG_HINT_CONDITION_CODE = 3
-    REG_HINT_WRITE_BACK = 4
-    REG_HINT_MEMORY_BASE_ADDRESS = 5
-    REG_HINT_MEMORY_INDEX_ADDRESS = 6
-    REG_HINT_MEMORY_SEGMENT_ADDRESS = 7
-
-    def __init__(self, ops):
-        self._ops = ops
-
-    def read_register(self, reg_name, hint):
-        raise Exception("Abstract")
-
-    def write_register(self, reg_name, value):
-        raise Exception("Abstract")
-
-    def read_fpu(self):
-        raise Exception("Abstract")
-
-    def write_fpu(self, new_fpu_data):
-        raise Exception("Abstract")
-
->>>>>>> a6de1037
-
-class EmptyThread(Thread):
-    def __init__(self, ops):
-        super(EmptyThread, self).__init__(ops)
-        self._regs = collections.defaultdict(int)
-        self._fpu_data = b"\0" * 512
-
-<<<<<<< HEAD
-class Memory(object):
-    def __init__(self, ops, address_size, page_shift=12):
-        assert address_size in (32, 64)
-        assert 0 < page_shift < 32
-        self._ops = ops
-        self._address_size = address_size
-        self._address_mask = (1 << self._address_size) - 1
-        self._page_shift = page_shift
-        self._memory_maps = collections.defaultdict(MemoryMap)
-
-    def find_maps_by_name(self, map_name):
-
-        found_maps = set()
-        # TODO(artem): This iterates over every page in the
-        # memory map we have. This is wasteful since there
-        # are much fewer unique maps. We can try keeping track
-        # of unique maps as we add them, and disallow overlapping maps
-        for (k, v) in self._memory_maps.items():
-            if map_name == v.name:
-                found_maps.add(v)
-
-        return found_maps
-
-    def _find_map(self, byte_addr):
-        return self._memory_maps[(byte_addr & self._address_mask) >> self._page_shift]
-
-    def _crosses_pages(self, addr, num_bytes):
-        mmap = self._find_map(addr)
-        i = 1
-        while i < num_bytes:
-            if self._find_map(addr + i) != mmap:
-                return True
-            i += 1
-        return False
-
-    def address_size_bits(self):
-        return self._address_size
-
-    def add_map(self, mmap):
-        base, limit = mmap.base(), mmap.limit()
-        assert ((base >> self._page_shift) << self._page_shift) == base
-        while base < limit:
-            self._memory_maps[(base & self._address_mask) >> self._page_shift] = mmap
-            base += 1 << self._page_shift
-
-    def can_read(self, byte_addr):
-        return self._find_map(byte_addr).can_read(byte_addr)
-
-    def can_write(self, byte_addr):
-        return self._find_map(byte_addr).can_write(byte_addr)
-
-    def can_execute(self, byte_addr):
-        return self._find_map(byte_addr).can_execute(byte_addr)
-
-    def load(self, addr, num_bytes):
-        if num_bytes in (1, 2, 4, 8) and not self._crosses_pages(addr, num_bytes):
-            if 1 == num_bytes:
-                return self._find_map(addr).load_byte(addr)
-            elif 2 == num_bytes:
-                return self._find_map(addr).load_word(addr)
-            elif 4 == num_bytes:
-                return self._find_map(addr).load_dword(addr)
-            else:
-                return self._find_map(addr).load_qword(addr)
-        else:
-            reads = []
-            i = 0
-            while i < num_bytes:
-                byte_addr = addr + i
-                i += 1
-                reads.append(self._find_map(byte_addr).load_bytes(byte_addr, 1)[0])
-            return self._ops.convert_to_byte_string(reads)
-
-    def store(self, addr, data):
-        num_bytes = len(data)
-        if num_bytes in (1, 2, 4, 8) and not self._crosses_pages(addr, num_bytes):
-            if 1 == num_bytes:
-                self._find_map(addr).store_byte(addr, data)
-            elif 2 == num_bytes:
-                self._find_map(addr).store_word(addr, data)
-            elif 4 == num_bytes:
-                self._find_map(addr).store_dword(addr, data)
-            else:
-                self._find_map(addr).store_qword(addr, data)
-        else:
-            i = 0
-            while i < num_bytes:
-                byte_addr = addr + i
-                self._find_map(byte_addr).store_bytes(byte_addr, data[i : i + 1])
-                i += 1
-=======
-    def read_register(self, reg_name, hint):
-        return self._regs[reg_name]
->>>>>>> a6de1037
-
-    def write_register(self, reg_name, value):
-        self._regs[reg_name] = value
-
-    def read_fpu(self):
-        return self._fpu_data
-
-    def write_fpu(self, new_fpu_data):
-        self._fpu_data = new_fpu_data
-
-<<<<<<< HEAD
-class Thread(object):
-    REG_HINT_NONE = 0
-    REG_HINT_GENERAL = 1
-    REG_HINT_PROGRAM_COUNTER = 2
-    REG_HINT_CONDITION_CODE = 3
-    REG_HINT_WRITE_BACK = 4
-    REG_HINT_MEMORY_BASE_ADDRESS = 5
-    REG_HINT_MEMORY_INDEX_ADDRESS = 6
-    REG_HINT_MEMORY_SEGMENT_ADDRESS = 7
-
-    def __init__(self, ops):
-        self._regs = collections.defaultdict(int)
-        self._fpu_data = b"\0" * 512
-        self._ops = ops
-
-    def read_register(self, reg_name, hint):
-        return self._regs[reg_name]
-
-    def write_register(self, reg_name, value):
-        self._regs[reg_name] = value
-
-    def read_fpu(self):
-        return self._fpu_data
-
-    def write_fpu(self, new_fpu_data):
-        self._fpu_data = new_fpu_data
-
-
-class Process(Executor):
-    MEM_HINT_READ_ONLY = 0
-    MEM_HINT_READ_EXECUTABLE = 1
-    MEM_HINT_WRITE_ONLY = 2
-    MEM_HINT_READ_WRITE = 3
-    MEM_HINT_ADDRESS_GEN = 4
-
-    MEM_READ_HINTS = (MEM_HINT_READ_ONLY, MEM_HINT_READ_EXECUTABLE, MEM_HINT_READ_WRITE)
-
-    MEM_WRITE_HINTS = (MEM_HINT_WRITE_ONLY, MEM_HINT_READ_WRITE)
-
-    MEM_EXEC_HINTS = (MEM_HINT_READ_EXECUTABLE,)
-=======
-
 class ProxyThread(Thread):
     def __init__(self, next):
         super(ProxyThread, self).__init__(next._ops)
@@ -783,7 +456,6 @@
     MEM_WRITE_HINTS = (Memory.MEM_HINT_WRITE_ONLY, Memory.MEM_HINT_READ_WRITE)
 
     MEM_EXEC_HINTS = (Memory.MEM_HINT_READ_EXECUTABLE,)
->>>>>>> a6de1037
 
     def __init__(self, ops, memory):
         assert isinstance(memory, Memory)
@@ -803,30 +475,18 @@
             self._thread = None
 
     def read_register(self, reg_name, hint):
-<<<<<<< HEAD
-        return self._thread.read_register(reg_name, hint)
-=======
         return self._ops.convert_to_integer(
             self._thread.read_register(reg_name, hint), for_exe=True
         )
->>>>>>> a6de1037
 
     def write_register(self, reg_name, val):
         self._thread.write_register(reg_name, self._ops.convert_to_integer(val))
 
     def compute_address(self, seg_name, base_addr, index, scale, disp, size, hint):
         seg_base = 0
-<<<<<<< HEAD
-        if hint != self.MEM_HINT_ADDRESS_GEN:
-            seg_base = self._ops.convert_to_integer(
-                self.read_register(
-                    "{}_BASE".format(seg_name), Thread.REG_HINT_MEMORY_SEGMENT_ADDRESS
-                )
-=======
         if hint != Memory.MEM_HINT_ADDRESS_GEN:
             seg_base = self.read_register(
                 "{}_BASE".format(seg_name), Thread.REG_HINT_MEMORY_SEGMENT_ADDRESS
->>>>>>> a6de1037
             )
             seg_base = seg_base & self._memory._address_mask
         return seg_base + base_addr + (index * scale) + disp
@@ -859,11 +519,6 @@
                     raise MemoryAccessException(
                         "Address {:08x} is not executable".format(byte_addr)
                     )
-<<<<<<< HEAD
-        return self._memory.load(addr, num_bytes)
-
-    def write_memory(self, addr, data):
-=======
 
         return self._ops.convert_to_byte_string(
             self._memory.load(addr, num_bytes), for_exe=True
@@ -871,19 +526,11 @@
 
     def write_memory(self, addr, data):
         data = self._ops.convert_to_byte_string(data)
->>>>>>> a6de1037
         self._memory.store(addr, data)
 
     # The FPU is treated as an opaque blob of memory.
     def read_fpu(self):
-<<<<<<< HEAD
-        return self._thread.read_fpu()
-
-    def write_fpu(self, fpu):
-        self._thread.write_fpu(fpu)
-=======
         return self._ops.convert_to_byte_string(self._thread.read_fpu(), for_exe=True)
 
     def write_fpu(self, fpu):
         self._thread.write_fpu(self._ops.convert_to_byte_string(fpu, for_exe=True))
->>>>>>> a6de1037
