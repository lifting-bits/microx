#!/usr/bin/env python3
# Copyright (c) 2019 Trail of Bits, Inc., all rights reserved.

import microx
import traceback

if __name__ == "__main__":

    # 13 Disassembly:
    # 14 0:  55                      push   ebp
    # 15 1:  89 e5                   mov    ebp,esp
    # 16 3:  51                      push   ecx
    # 17 4:  8b 45 08                mov    eax,DWORD PTR [ebp+0x8]
    # 18 7:  8a 08                   mov    cl,BYTE PTR [eax]
    # 19 9:  88 4d ff                mov    BYTE PTR [ebp-0x1],cl
    # 20 c:  89 ec                   mov    esp,ebp
    # 21 e:  5d                      pop    ebp
    # 22 f:  c2 00 00                ret    0x0

    o = microx.Operations()

    code = microx.ArrayMemoryMap(o, 0x1000, 0x2000, can_write=False, can_execute=True)
    stack = microx.ArrayMemoryMap(o, 0x80000, 0x82000)

    code.store_bytes(
        0x1000,
        b"\x55\x89\xE5\x51\x8B\x45\x08\x8A\x08\x88\x4D\xFF\x89\xEC\x5D\xC2\x00\x00",
    )

    m = microx.Memory(o, 32)
    m.add_map(code)
    m.add_map(stack)

<<<<<<< HEAD
    t = microx.Thread(o)
=======
    t = microx.EmptyThread(o)
>>>>>>> a6de1037
    t.write_register("EIP", 0x1000)
    t.write_register("ESP", 0x81000)

    p = microx.Process(o, m)

    try:
        while True:
            pc = t.read_register("EIP", t.REG_HINT_PROGRAM_COUNTER)
<<<<<<< HEAD
            pc_int = o.convert_to_integer(pc)
            print("Emulating instruction at {:08x}".format(pc_int))
=======
            print("Emulating instruction at {:08x}".format(pc))
>>>>>>> a6de1037
            p.execute(t, 1)
    except Exception as e:
        print(e)
        print(traceback.format_exc())
<|MERGE_RESOLUTION|>--- conflicted
+++ resolved
@@ -31,11 +31,7 @@
     m.add_map(code)
     m.add_map(stack)
 
-<<<<<<< HEAD
-    t = microx.Thread(o)
-=======
     t = microx.EmptyThread(o)
->>>>>>> a6de1037
     t.write_register("EIP", 0x1000)
     t.write_register("ESP", 0x81000)
 
@@ -44,12 +40,7 @@
     try:
         while True:
             pc = t.read_register("EIP", t.REG_HINT_PROGRAM_COUNTER)
-<<<<<<< HEAD
-            pc_int = o.convert_to_integer(pc)
-            print("Emulating instruction at {:08x}".format(pc_int))
-=======
             print("Emulating instruction at {:08x}".format(pc))
->>>>>>> a6de1037
             p.execute(t, 1)
     except Exception as e:
         print(e)
